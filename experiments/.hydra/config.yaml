--- conflicted
+++ resolved
@@ -13,11 +13,7 @@
   - 0.3
   - 0.5
   - 0.7
-<<<<<<< HEAD
-  max_episode_steps: None
-=======
   max_episode_steps: 200
->>>>>>> c71df418
   n_trajectories: 10000
   n_candidate_policies: 20
   n_random_state: 10
@@ -36,37 +32,19 @@
     lr: 0.001
     explorer:
       type: linear
-<<<<<<< HEAD
-      epsilon: 0.3
-      duration: 10000
-    n_steps: 10000
-=======
       epsilon: 0.01
       duration: 8000
     n_steps: 8000
->>>>>>> c71df418
     update_start_step: 1000
   cql:
     discrete:
       batch_size: 32
       lr: 6.25e-05
-<<<<<<< HEAD
-    continuous:
-      actor_lr: 0.0001
-      critic_lr: 0.0003
-      temp_lr: 0.0001
-      alpha_lr: 0.0001
-  bcq:
-    batch_size: 32
-    lr: 0.001
-    target_update_interval: 100
-=======
       alpha: 1.0
   bcq:
     batch_size: 32
     lr: 0.001
     target_update_interval: 1000
->>>>>>> c71df418
     action_flexibility: 0.3
     beta: 0.01
   fqe:
