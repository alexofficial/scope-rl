# Copyright (c) 2023, Haruka Kiyohara, Ren Kishimoto, HAKUHODO Technologies Inc., and Hanjuku-kaso Co., Ltd. All rights reserved.
# Licensed under the Apache 2.0 License.

"""Wrapper class to convert greedy policy into stochastic."""
from abc import abstractmethod
from typing import Union, Optional, Sequence
from dataclasses import dataclass

import numpy as np
from scipy.stats import norm, truncnorm
from sklearn.utils import check_scalar, check_random_state

import gym
from d3rlpy.algos import QLearningAlgoBase
from d3rlpy.dataset import MDPDataset, TransitionMiniBatch

from ..utils import check_array


@dataclass
class BaseHead(QLearningAlgoBase):
    """Base class to convert a greedy policy into a stochastic policy.

    Bases: :class:`d3rlpy.algos.QLearningAlgoBase`

    Imported as: :class:`scope_rl.policy.BaseHead`

    Note
    -------
    To ensure API compatibility with `d3rlpy <https://github.com/takuseno/d3rlpy>`_, :class:`BaseHead` inherits :class:`d3rlpy.algos.QLearningAlgoBase`.
    This base class also has additional methods including :class:`fit`, :class:`predict`, and :class:`predict_value`. Please also refer to the following documentation for the methods that are not described in this API reference.

    .. seealso::

        (external) `d3rlpy's documentation about QLearningAlgoBase <https://d3rlpy.readthedocs.io/en/latest/references/algos.html>`_

    """

    @abstractmethod
    def sample_action_and_output_pscore(self, x: np.ndarray):
        """Sample an action stochastically with its pscore."""
        raise NotImplementedError()

    @abstractmethod
    def calc_action_choice_probability(self, x: np.ndarray):
        """Calculate the action choice probabilities."""
        raise NotImplementedError()

    @abstractmethod
    def calc_pscore_given_action(self, x: np.ndarray, action: np.ndarray):
        """Calculate the pscore of the given action."""
        raise NotImplementedError()

    def predict_online(self, x: np.ndarray):
        """Predict the best action in an online environment."""
        return self.predict(x.reshape((1, -1)))[0]

    def predict_value_online(
        self,
        x: np.ndarray,
        action: Union[np.ndarray, int, float],
        with_std: bool = False,
    ):
        """Predict the state action value in an online environment."""
        if isinstance(action, (int, float)):
            action = np.array([[action]])
        else:
            action.reshape((1, -1))
        return self.predict_value(x.reshape((1, -1)), action, with_std=with_std)[0]

    def sample_action_online(self, x: np.ndarray):
        """Sample an action in an online environment."""
        return self.sample_action(x.reshape(1, -1))[0]

    def sample_action_and_output_pscore_online(self, x: np.ndarray):
        """Sample an action and calculate its pscore in an online environment."""
        action, pscore = self.sample_action_and_output_pscore(x.reshape(1, -1))
        return action[0], pscore[0]

    def predict(self, x: np.ndarray):
        return self.base_policy.predict(x)

    def predict_value(self, x: np.ndarray, action: np.ndarray, with_std: bool = False):
        return self.base_policy.predict_value(x, action, with_std)

    def sample_action(self, x: np.ndarray):
        return self.base_policy.sample_action(x)

    def build_with_dataset(self, dataset: MDPDataset):
        return self.base_policy.build_with_dataset(dataset)

    def build_with_env(self, env: gym.Env):
        return self.base_policy.build_with_env(env)

    def copy_policy_from(self, algo: QLearningAlgoBase):
        return self.base_policy.copy_policy_from(algo)

    def copy_policy_optim_from(self, algo: QLearningAlgoBase):
        return self.base_policy.copy_policy_optim_from(algo)

    def copy_q_function_from(self, algo: QLearningAlgoBase):
        return self.base_policy.copy_q_function_from(algo)

    def copy_q_function_optim_from(self, algo: QLearningAlgoBase):
        return self.base_policy.copy_q_function_optim_from(algo)

    def fit(self, dataset: MDPDataset, **kwargs):
        return self.base_policy.fit(dataset, **kwargs)

    def fit_online(self, env: gym.Env, **kwargs):
        return self.base_policy.fit_online(env, **kwargs)

    def fitter(self, env: gym.Env, **kwargs):
        return self.base_policy.fitter(env, **kwargs)

    def update(self, batch: TransitionMiniBatch):
        return self.base_policy.update(batch)

    def inner_update(self, batch: TransitionMiniBatch):
        return self.base_policy.inner_update(batch)

    def create_impl(self, observation_shape: Sequence[int], action_size: int):
        return self.base_policy.create_impl(observation_shape, action_size)

    def inner_create_impl(self, observation_shape: Sequence[int], action_size: int):
        return self.base_policy.inner_create_impl(observation_shape, action_size)

    def get_action_type(self):
        return self.base_policy.get_action_type()

    def load_model(self, fname: str):
        return self.base_policy.load_model(fname)

    def from_json(self, fname: str, **kwargs):
        return self.base_policy.from_json(fname, **kwargs)

    def save_model(self, fname: str):
        return self.base_policy.save_model(fname)

    def save(self, fname: str):
        return self.base_policy.save(fname)

    def save_policy(self, fname: str, **kwargs):
        return self.base_policy.save_policy(fname, **kwargs)

    def set_grad_step(self, grad_step: int):
        return self.base_policy.set_grad_step(grad_step)

    def reset_optimizer_states(self):
        return self.base_policy.reset_optimizer_states()

    @property
    def observation_scaler(self):
        return self.base_policy.observation_scaler

    @property
    def action_scalar(self):
        return self.base_policy.action_scaler

    @property
    def reward_scaler(self):
        return self.base_policy.reward_scaler

    @property
    def observation_shape(self):
        return self.base_policy.observation_shape

    @property
    def action_size(self):
        return self.base_policy.action_size

    @property
    def gamma(self):
        return self.base_policy.gamma

    @property
    def batch_size(self):
        return self.base_policy.batch_size

    @property
    def grad_step(self):
        return self.base_policy.grad_step

    @property
    def impl(self):
        return self.base_policy.impl

    @property
    def config(self):
        return self.base_policy.config


@dataclass
class OnlineHead(BaseHead):
    """Class to enable online interaction.

    Bases: :class:`scope_rl.policy.BaseHead`

    Imported as: :class:`scope_rl.policy.OnlineHead`

    Note
    -------
    This class aims to make a d3rlpy's policy an instance of :class:`BaseHead`.

    Note
    -------
    To ensure API compatibility with `d3rlpy <https://github.com/takuseno/d3rlpy>`_, :class:`BaseHead` inherits :class:`d3rlpy.algos.QLearningAlgoBase`.
    This base class also has additional methods including :class:`fit`, :class:`predict`, and :class:`predict_value`. Please also refer to the following documentation for the methods that are not described in this API reference.

    .. seealso::

        (external) `d3rlpy's documentation about QLearningAlgoBase <https://d3rlpy.readthedocs.io/en/latest/references/algos.html>`_

    Parameters
    -------
    base_policy: QLearningAlgoBase
        Reinforcement learning (RL) policy.

    name: str
        Name of the policy.

    """

    base_policy: QLearningAlgoBase
    name: str

    def sample_action_and_output_pscore(self, x: np.ndarray):
        """Only for API consistency."""
        pass

    def calc_action_choice_probability(self, x: np.ndarray):
        """Only for API consistency."""
        pass

    def calc_pscore_given_action(self, x: np.ndarray, action: np.ndarray):
        """Only for API consistency."""
        pass


@dataclass
class EpsilonGreedyHead(BaseHead):
    """Class to convert a deterministic policy into an epsilon-greedy policy (applicable to discrete action case).

    Bases: :class:`scope_rl.policy.BaseHead`

    Imported as: :class:`scope_rl.policy.EpsilonGreedyHead`

    Note
    -------
    Epsilon-greedy policy stochastically chooses actions (i.e., :math:`a \\in \\mathcal{A}`) given state :math:`s` as follows.

    .. math::

        \\pi(a \\mid s) := (1 - \\epsilon) * \\mathbb{I}(a = a*)) + \\epsilon / |\\mathcal{A}|

    where :math:`\\epsilon` is the probability of taking random actions and :math:`a*` is the greedy action.
    :math:`\\mathbb{I}(\\cdot)` denotes the indicator function.

    Note
    -------
    To ensure API compatibility with `d3rlpy <https://github.com/takuseno/d3rlpy>`_, :class:`BaseHead` inherits :class:`d3rlpy.algos.QLearningAlgoBase`.
    This base class also has additional methods including :class:`fit`, :class:`predict`, and :class:`predict_value`. Please also refer to the following documentation for the methods that are not described in this API reference.

    .. seealso::

        (external) `d3rlpy's documentation about QLearningAlgoBase <https://d3rlpy.readthedocs.io/en/latest/references/algos.html>`_

    Parameters
    -------
    base_policy: QLearningAlgoBase
        Reinforcement learning (RL) policy.

    name: str
        Name of the policy.

    n_actions: int (> 0)
        Number of actions.

    epsilon: float
        Probability of exploration. The value should be within `[0, 1]`.

    random_state: int, default=None (>= 0)
        Random state.

    """

    base_policy: QLearningAlgoBase
    name: str
    n_actions: int
    epsilon: float
    random_state: Optional[int] = None

    def __post_init__(self):
        "Initialize class."
        self.action_type = "discrete"

        if not isinstance(self.base_policy, QLearningAlgoBase):
            raise ValueError("base_policy must be a child class of QLearningAlgoBase")

        check_scalar(self.n_actions, name="n_actions", target_type=int, min_val=2)
        self.action_matrix = np.eye(self.n_actions)

        check_scalar(
            self.epsilon, name="epsilon", target_type=float, min_val=0.0, max_val=1.0
        )

        if self.random_state is None:
            raise ValueError("random_state must be given")
        self.random_ = check_random_state(self.random_state)

    def sample_action_and_output_pscore(self, x: np.ndarray):
        """Sample an action stochastically based on the pscore.

        Parameters
        -------
        x: array-like of shape (n_samples, state_dim)
            State (we will follow the implementation of d3rlpy and thus use 'x' rather than 's').

        Return
        -------
        action: ndarray of shape (n_samples, )
            Sampled action.

        pscore: ndarray of shape (n_samples, )
            Propensity of the observed action being chosen under the behavior policy (pscore stands for propensity score).

        """
        action = self.sample_action(x)
        pscore = self.calc_pscore_given_action(x, action)
        return action, pscore

    def calc_action_choice_probability(self, x: np.ndarray):
        """Calculate action choice probabilities.

        Parameters
        -------
        x: array-like of shape (n_samples, state_dim)
            State (we will follow the implementation of d3rlpy and thus use 'x' rather than 's').

        Return
        -------
        pscore: ndarray of shape (n_samples, n_actions)
            Propensity of the observed action being chosen under the behavior policy (pscore stands for propensity score).

        """
        greedy_action = self.base_policy.predict(x)
        greedy_action_matrix = self.action_matrix[greedy_action]
        uniform_matrix = np.ones_like(greedy_action_matrix, dtype=float)
        pscore = (1 - self.epsilon) * greedy_action_matrix + (
            self.epsilon / self.n_actions
        ) * uniform_matrix
        return pscore  # shape (n_samples, n_actions)

    def calc_pscore_given_action(self, x: np.ndarray, action: np.ndarray):
        """Calculate the pscore of a given action.

        Parameters
        -------
        x: array-like of shape (n_samples, state_dim)
            State (we will follow the implementation of d3rlpy and thus use 'x' rather than 's').

        action: array-like of shape (n_samples, )
            Action.

        Return
        -------
        pscore: ndarray of shape (n_samples, )
            Pscore of the given state and action.

        """
        greedy_action = self.base_policy.predict(x)
        greedy_mask = greedy_action == action
        pscore = (1 - self.epsilon + self.epsilon / self.n_actions) * greedy_mask + (
            self.epsilon / self.n_actions
        ) * (1 - greedy_mask)
        return pscore

    def sample_action(self, x: np.ndarray):
        """Sample action.

        Parameters
        -------
        x: array-like of shape (n_samples, state_dim)
            State (we will follow the implementation of d3rlpy and thus use 'x' rather than 's').

        Return
        -------
        action: ndarray of shape (n_samples, )
            Sampled action for each state.

        """
        greedy_action = self.base_policy.predict(x)
        random_action = self.random_.randint(self.n_actions, size=len(x))
        greedy_mask = self.random_.rand(len(x)) > self.epsilon
        action = greedy_action * greedy_mask + random_action * (1 - greedy_mask)
        return action


@dataclass
class SoftmaxHead(BaseHead):
    """Class to convert a Q-learning based policy into a softmax policy (applicable to discrete action space).

    Bases: :class:`scope_rl.policy.BaseHead`

    Imported as: :class:`scope_rl.policy.SoftmaxHead`

    Note
    -------
    A softmax policy stochastically chooses an action (i.e., :math:`a \\in \\mathcal{A}`) given state :math:`s` as follows.

    .. math::

        \\pi(a \\mid s) := \\frac{\\exp(Q(s, a) / \\tau)}{\\sum_{a' \\in \\mathcal{A}} \\exp(Q(s, a') / \\tau)}

    where :math:`\\tau` is the temperature parameter of the softmax function.
    :math:`Q(s, a)` is the predicted value for the given :math:`(s, a)` pair.

    Note
    -------
    To ensure API compatibility with `d3rlpy <https://github.com/takuseno/d3rlpy>`_, :class:`BaseHead` inherits :class:`d3rlpy.algos.QLearningAlgoBase`.
    This base class also has additional methods including :class:`fit`, :class:`predict`, and :class:`predict_value`. Please also refer to the following documentation for the methods that are not described in this API reference.

    .. seealso::

        (external) `d3rlpy's documentation about QLearningAlgoBase <https://d3rlpy.readthedocs.io/en/latest/references/algos.html>`_

    Parameters
    -------
    base_policy: QLearningAlgoBase
        Reinforcement learning (RL) policy.

    name: str
        Name of the policy.

    n_actions: int (> 0)
        Number of actions.

    tau: float, default=1.0
        Temperature parameter. The value should not be zero.
        A negative value leads to a sub-optimal policy.

    random_state: int, default=None (>= 0)
        Random state.

    """

    base_policy: QLearningAlgoBase
    name: str
    n_actions: int
    tau: float = 1.0
    random_state: Optional[int] = None

    def __post_init__(self):
        """Initialize class."""
        self.action_type = "discrete"

        if not isinstance(self.base_policy, QLearningAlgoBase):
            raise ValueError("base_policy must be a child class of QLearningAlgoBase")

        check_scalar(self.n_actions, name="actions", target_type=int, min_val=2)
        check_scalar(self.tau, name="tau", target_type=float)
        if self.tau == 0:
            self.tau += 1e-10

        if self.random_state is None:
            raise ValueError("random_state must be given")
        self.random_ = check_random_state(self.random_state)

    def _softmax(self, x: np.ndarray):
        """Softmax function."""
        x = x - np.tile(np.max(x, axis=1), (x.shape[1], 1)).T  # to avoid overflow
        return np.exp(x / self.tau) / (
            np.sum(np.exp(x / self.tau), axis=1, keepdims=True)
        )

    def _gumble_max_trick(self, x: np.ndarray):
        """Gumble max trick to sample action.

        Parameters
        -------
        x: array-like of shape (n_samples, state_dim)
            State (we will follow the implementation of d3rlpy and thus use 'x' rather than 's').

        Return
        -------
        action: ndarray of shape (n_samples, )
            Sampled action.

        """
        gumble_variable = self.random_.gumbel(size=(len(x), self.n_actions))
        return np.argmax(x / self.tau + gumble_variable, axis=1).astype(int)

    def _predict_value(self, x: np.ndarray):
        """Predict state action value for all possible actions.

        Parameters
        -------
        x: array-like of shape (n_samples, state_dim)
            State (we will follow the implementation of d3rlpy and thus use 'x' rather than 's').

        Return
        -------
        state_action_value: ndarray of shape (n_samples, n_actions)
            State action values for all observed states and possible actions.

        """
        x_ = []
        for i in range(x.shape[0]):
            x_.append(np.tile(x[i], (self.n_actions, 1)))
        x_ = np.array(x_).reshape((-1, x.shape[1]))
        a_ = np.tile(np.arange(self.n_actions), x.shape[0])
        return self.base_policy.predict_value(x_, a_).reshape(
            (-1, self.n_actions)
        )  # (n_samples, n_actions)

    def sample_action_and_output_pscore(self, x: np.ndarray):
        """Sample stochastic action with its pscore.

        Parameters
        -------
        x: array-like of shape (n_samples, state_dim)
            State (we will follow the implementation of d3rlpy and thus use 'x' rather than 's').

        Return
        -------
        action: ndarray of shape (n_samples, )
            Sampled action.

        pscore: ndarray of shape (n_samples, )
            Propensity of the observed action being chosen under the behavior policy (pscore stands for propensity score).

        """
        predicted_value = self._predict_value(x)
        prob = self._softmax(predicted_value)
        action = self._gumble_max_trick(predicted_value)

        action_id = (
            np.array([action[i] + i * self.n_actions for i in range(len(action))])
            .flatten()
            .astype(int)
        )
        pscore = prob.flatten()[action_id]

        return action, pscore

    def calc_action_choice_probability(self, x: np.ndarray):
        """Calculate action choice probabilities.

        Parameters
        -------
        x: array-like of shape (n_samples, state_dim)
            State (we will follow the implementation of d3rlpy and thus use 'x' rather than 's').

        Return
        -------
        pscore: ndarray of shape (n_samples, n_actions)
            Propensity of the observed action being chosen under the behavior policy (pscore stands for propensity score).

        """
        predicted_value = self._predict_value(x)
        return self._softmax(predicted_value)  # (n_samples, n_actions)

    def calc_pscore_given_action(self, x: np.ndarray, action: np.ndarray):
        """Calculate the pscore of a given action.

        Parameters
        -------
        x: array-like of shape (n_samples, state_dim)
            State (we will follow the implementation of d3rlpy and thus use 'x' rather than 's').

        action: array-like of shape (n_samples, )
            Action.

        Return
        -------
        pscore: ndarray of shape (n_samples, )
            Pscore of the given state and action.

        """
        prob = self.calc_action_choice_probability(x)
        action_id = (
            np.array([action[i] + i * self.n_actions for i in range(len(action))])
            .flatten()
            .astype(int)
        )
        return prob.flatten()[action_id]

    def sample_action(self, x: np.ndarray):
        """Sample action.

        Parameters
        -------
        x: array-like of shape (n_samples, state_dim)
            State (we will follow the implementation of d3rlpy and thus use 'x' rather than 's').

        Return
        -------
        action: ndarray of shape (n_samples, )
            Sampled action for each state.

        """
        predicted_value = self._predict_value(x)
        return self._gumble_max_trick(predicted_value)


@dataclass
class GaussianHead(BaseHead):
    """Class to sample action from Gaussian distribution (applicable to continuous action case).

    Bases: :class:`scope_rl.policy.BaseHead`

    Imported as: :class:`scope_rl.policy.GaussianHead`

    Note
    -------
    This class should be used when action_space is not clipped.
    Otherwise, please use :class:`TruncatedGaussianHead` instead.

    Given a deterministic policy, a gaussian policy samples an action :math:`a \\in \\mathcal{A}` given state :math:`s` as follows.

    .. math::

        a \\sim Normal(\\pi(s), \\sigma)

    where :math:`\\sigma` is the standard deviation of the normal distribution.
    :math:`\\pi(s)` is the action chosen by the deterministic policy.

    Note
    -------
    To ensure API compatibility with `d3rlpy <https://github.com/takuseno/d3rlpy>`_, :class:`BaseHead` inherits :class:`d3rlpy.algos.QLearningAlgoBase`.
    This base class also has additional methods including :class:`fit`, :class:`predict`, and :class:`predict_value`. Please also refer to the following documentation for the methods that are not described in this API reference.

    .. seealso::

        (external) `d3rlpy's documentation about QLearningAlgoBase <https://d3rlpy.readthedocs.io/en/latest/references/algos.html>`_

    Parameters
    -------
    base_policy: QLearningAlgoBase
        Reinforcement learning (RL) policy.

    name: str
        Name of the policy.

    sigma: array-like of shape (action_dim, )
        Standard deviation of Gaussian distribution.

    random_state: int, default=None (>= 0)
        Random state.

    """

    base_policy: QLearningAlgoBase
    name: str
    sigma: np.ndarray
    random_state: Optional[int] = None

    def __post_init__(self):
        """Initialize class."""
        self.action_type = "continuous"

        if not isinstance(self.base_policy, QLearningAlgoBase):
            raise ValueError("base_policy must be a child class of QLearningAlgoBase")

        check_array(self.sigma, name="sigma", expected_dim=1, min_val=0.0)

        if self.random_state is None:
            raise ValueError("random_state must be given")
        self.random_ = check_random_state(self.random_state)

<<<<<<< HEAD
    def calc_action_choice_probability(
        self, greedy_action: np.ndarray, action: np.ndarray
    ):
        """Calculate action choice probabilities.
=======
    def calc_action_choice_probability(self, greedy_action: np.ndarray, action: np.ndarray):
        """Calculate pscore.
>>>>>>> 138db9e2

        Parameters
        -------
        greedy_action: array-like of shape (n_samples, action_dim)
            Greedy action.

        action: array-like of shape (n_samples, action_dim)
            Sampled Action.

        Return
        -------
        pscore: ndarray of shape (n_samples, )
            Propensity of the observed action being chosen under the behavior policy (pscore stands for propensity score).

        """
        prob = norm.pdf(
            action,
            loc=greedy_action,
            scale=self.sigma,
        )
        return np.prod(prob, axis=1)

    def sample_action_and_output_pscore(self, x: np.ndarray):
        """Sample stochastic action with its pscore.

        Parameters
        -------
        x: array-like of shape (n_samples, state_dim)
            State (we will follow the implementation of d3rlpy and thus use 'x' rather than 's').

        Return
        -------
        action: ndarray of shape (n_samples, action_dim)
            Sampled action.

        pscore: ndarray of shape (n_samples, )
            Propensity of the observed action being chosen under the behavior policy (pscore stands for propensity score).

        """
        greedy_action = self.base_policy.predict(x)
        action = self.sample_action(x)
        pscore = self.calc_action_choice_probability(greedy_action, action)
        return action, pscore

    def calc_pscore_given_action(self, x: np.ndarray, action: np.ndarray):
        """Calculate the pscore of a given action.

        Parameters
        -------
        x: array-like of shape (n_samples, state_dim)
            State (we will follow the implementation of d3rlpy and thus use 'x' rather than 's').

        action: array-like of shape (n_samples, action_dim)
            Action.

        Return
        -------
        pscore: ndarray of shape (n_samples, )
            Pscore of the given state and action.

        """
        greedy_action = self.base_policy.predict(x)
        return self.calc_action_choice_probability(greedy_action, action)

    def sample_action(self, x: np.ndarray):
        """Sample action.

        Parameters
        -------
        x: array-like of shape (n_samples, state_dim)
            State (we will follow the implementation of d3rlpy and thus use 'x' rather than 's').

        Return
        -------
        action: ndarray of shape (n_samples, action_dim)
            Sampled action for each state.

        """
        greedy_action = self.base_policy.predict(x)
        action = norm.rvs(
            loc=greedy_action,
            scale=self.sigma,
        ).reshape(greedy_action.shape)
        return action


@dataclass
class TruncatedGaussianHead(BaseHead):
    """Class to sample continuous actions from Truncated Gaussian distribution (applicable to continuous action space).

    Bases: :class:`scope_rl.policy.BaseHead`

    Imported as: :class:`scope_rl.policy.TruncatedGaussianHead`

    Note
    -------
    Given a deterministic policy, a truncated gaussian policy samples an action :math:`a \\in \\mathcal{A}` given state :math:`s` as follows.

    .. math::

        a \\sim TruncNorm(\\pi(s), \\sigma)

    where :math:`\\sigma` is the standard deviation of the truncated normal distribution.
    :math:`\\pi(s)` is the action chosen by the deterministic policy.

    Note
    -------
    To ensure API compatibility with `d3rlpy <https://github.com/takuseno/d3rlpy>`_, :class:`BaseHead` inherits :class:`d3rlpy.algos.QLearningAlgoBase`.
    This base class also has additional methods including :class:`fit`, :class:`predict`, and :class:`predict_value`. Please also refer to the following documentation for the methods that are not described in this API reference.

    .. seealso::

        (external) `d3rlpy's documentation about QLearningAlgoBase <https://d3rlpy.readthedocs.io/en/latest/references/algos.html>`_

    Parameters
    -------
    base_policy: QLearningAlgoBase
        Reinforcement learning (RL) policy.

    name: str
        Name of the policy.

    sigma: array-like of shape (action_dim, )
        Standard deviation of Gaussian distribution.

    minimum: array-like of shape (action_dim, )
        Minimum value of action vector.

    maximum: array-like of shape (action_dim, )
        Maximum value of action vector.

    random_state: int, default=None (>= 0)
        Random state.

    """

    base_policy: QLearningAlgoBase
    name: str
    sigma: np.ndarray
    minimum: np.ndarray
    maximum: np.ndarray
    random_state: Optional[int] = None

    def __post_init__(self):
        """Initialize class."""
        self.action_type = "continuous"

        if not isinstance(self.base_policy, QLearningAlgoBase):
            raise ValueError("base_policy must be a child class of QLearningAlgoBase")

        check_array(self.sigma, name="sigma", expected_dim=1, min_val=0.0)
        check_array(self.minimum, name="minimum", expected_dim=1)
        check_array(self.maximum, name="maximum", expected_dim=1)

        if np.any(self.minimum >= self.maximum):
            raise ValueError("minimum must be smaller than maximum")
        self.uniform_pscore = 1 / (self.maximum - self.minimum)

        if self.random_state is None:
            raise ValueError("random_state must be given")
        self.random_ = check_random_state(self.random_state)

<<<<<<< HEAD
    def calc_action_choice_probability(
        self, greedy_action: np.ndarray, action: np.ndarray
    ):
        """Calculate action choice probabilities.
=======
    def calc_action_choice_probability(self, greedy_action: np.ndarray, action: np.ndarray):
        """Calculate pscore.
>>>>>>> 138db9e2

        Parameters
        -------
        greedy_action: array-like of shape (n_samples, action_dim)
            Greedy action.

        action: array-like of shape (n_samples, action_dim)
            Sampled Action.

        Return
        -------
        pscore: ndarray of shape (n_samples, )
            Propensity of the observed action being chosen under the behavior policy (pscore stands for propensity score).

        """
        prob = truncnorm.pdf(
            action,
            a=(self.minimum - greedy_action) / self.sigma,
            b=(self.maximum - greedy_action) / self.sigma,
            loc=greedy_action,
            scale=self.sigma,
        )
        return np.prod(prob, axis=1)

    def sample_action_and_output_pscore(self, x: np.ndarray):
        """Sample stochastic action with its pscore.

        Parameters
        -------
        x: array-like of shape (n_samples, state_dim)
            State (we will follow the implementation of d3rlpy and thus use 'x' rather than 's').

        Return
        -------
        action: ndarray of shape (n_samples, action_dim)
            Sampled action.

        pscore: ndarray of shape (n_samples, )
            Propensity of the observed action being chosen under the behavior policy (pscore stands for propensity score).

        """
        greedy_action = self.base_policy.predict(x)
        action = self.sample_action(x)
        pscore = self.calc_action_choice_probability(greedy_action, action)
        return action, pscore

    def calc_pscore_given_action(self, x: np.ndarray, action: np.ndarray):
        """Calculate the pscore of a given action.

        Parameters
        -------
        x: array-like of shape (n_samples, state_dim)
            State (we will follow the implementation of d3rlpy and thus use 'x' rather than 's').

        action: array-like of shape (n_samples, action_dim)
            Action.

        Return
        -------
        pscore: ndarray of shape (n_samples, )
            Pscore of the given state and action.

        """
        greedy_action = self.base_policy.predict(x)
        return self.calc_action_choice_probability(greedy_action, action)

    def sample_action(self, x: np.ndarray):
        """Sample action.

        Parameters
        -------
        x: array-like of shape (n_samples, state_dim)
            State (we will follow the implementation of d3rlpy and thus use 'x' rather than 's').

        Return
        -------
        action: ndarray of shape (n_samples, action_dim)
            Sampled action for each state.

        """
        greedy_action = self.base_policy.predict(x)
        action = truncnorm.rvs(
            a=(self.minimum - greedy_action) / self.sigma,
            b=(self.maximum - greedy_action) / self.sigma,
            loc=greedy_action,
            scale=self.sigma,
        ).reshape(greedy_action.shape)
        return action


@dataclass
class ContinuousEvalHead(BaseHead):
    """Class to transform the base policy into a deterministic evaluation policy.

    Bases: :class:`scope_rl.policy.BaseHead`

    Imported as: :class:`scope_rl.policy.ContinuousEvalHead`

    Note
    -------
    To ensure API compatibility with `d3rlpy <https://github.com/takuseno/d3rlpy>`_, :class:`BaseHead` inherits :class:`d3rlpy.algos.QLearningAlgoBase`.
    This base class also has additional methods including :class:`fit`, :class:`predict`, and :class:`predict_value`. Please also refer to the following documentation for the methods that are not described in this API reference.

    .. seealso::

        (external) `d3rlpy's documentation about QLearningAlgoBase <https://d3rlpy.readthedocs.io/en/latest/references/algos.html>`_

    Parameters
    -------
    base_policy: QLearningAlgoBase
        Reinforcement learning (RL) policy.

    name: str
        Name of the policy.

    random_state: int, default=None (>= 0)
        Random state. (This is for API consistency.)

    """

    base_policy: QLearningAlgoBase
    name: str
    random_state: Optional[int] = None

    def __post_init__(self):
        """Initialize class."""
        self.action_type = "continuous"
        if not isinstance(self.base_policy, QLearningAlgoBase):
            raise ValueError("base_policy must be a child class of QLearningAlgoBase")

    def sample_action_and_output_pscore(self, x: np.ndarray):
        """Only for API consistency."""
        pass

    def calc_action_choice_probability(self, x: np.ndarray):
        """Only for API consistency."""
        pass

    def calc_pscore_given_action(self, x: np.ndarray, action: np.ndarray):
        """Only for API consistency."""
        pass

    def sample_action_and_output_pscore(self, x: np.ndarray):
        """Only for API consistency."""
        pass

    def calc_action_choice_probability(self, x: np.ndarray):
        """Only for API consistency."""
        pass

    def calc_pscore_given_action(self, x: np.ndarray, action: np.ndarray):
        """Only for API consistency."""
        pass

    def sample_action(self, x: np.ndarray):
        """Sample action.

        Parameters
        -------
        x: array-like of shape (n_samples, state_dim)
            State (we will follow the implementation of d3rlpy and thus use 'x' rather than 's').

        Return
        -------
        action: ndarray of shape (n_samples, action_dim)
            Sampled action for each state.

        """
        return self.base_policy.predict(x)  # greedy-action<|MERGE_RESOLUTION|>--- conflicted
+++ resolved
@@ -668,15 +668,10 @@
             raise ValueError("random_state must be given")
         self.random_ = check_random_state(self.random_state)
 
-<<<<<<< HEAD
     def calc_action_choice_probability(
         self, greedy_action: np.ndarray, action: np.ndarray
     ):
         """Calculate action choice probabilities.
-=======
-    def calc_action_choice_probability(self, greedy_action: np.ndarray, action: np.ndarray):
-        """Calculate pscore.
->>>>>>> 138db9e2
 
         Parameters
         -------
@@ -839,15 +834,10 @@
             raise ValueError("random_state must be given")
         self.random_ = check_random_state(self.random_state)
 
-<<<<<<< HEAD
     def calc_action_choice_probability(
         self, greedy_action: np.ndarray, action: np.ndarray
     ):
         """Calculate action choice probabilities.
-=======
-    def calc_action_choice_probability(self, greedy_action: np.ndarray, action: np.ndarray):
-        """Calculate pscore.
->>>>>>> 138db9e2
 
         Parameters
         -------
