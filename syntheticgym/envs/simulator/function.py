"""Mathematical Functions used in Synthetic System ."""
from dataclasses import dataclass
from typing import Optional

import numpy as np
from sklearn.utils import check_scalar, check_random_state

from .base import BaseRewardFunction
from .base import BaseStateTransition
from ...types import Action


@dataclass
class StateTransition(BaseStateTransition):
    """Class to define state_transition.

    Imported as: :class:`syntheticgym.envs.`

    Tip
    -------
    Use :class:`BaseStateTransition` to define custom StateTransition.

    Parameters
    -------
    state_dim: int = 5
        Dimension of state
<<<<<<< HEAD

    action_type: str = "continuous"
        Action type (i.e., countinuous / discrete).

    action_dim: int = 3
        Dimension of action.

=======
    
    action_type: str = "continuous"
        Action type (i.e., countinuous / discrete).
        
    action_dim: int = 3
        Dimension of action.

>>>>>>> 95792bab
    action_context: ndarray of shape (n_actions, action_dim), default=None
        Feature vectors that characterizes each action.

    random_state: int, default=None (>= 0)
        Random state.

    References
    -------
    Sarah Dean, Jamie Morgenstern.
    "Preference Dynamics Under Personalized Recommendations." 2022.

    """
<<<<<<< HEAD

    state_dim: int = 5
    action_type: str = "continuous"  # "discrete"
=======
    state_dim: int = 5
    action_type: str = "continuous",  # "discrete"
>>>>>>> 95792bab
    action_dim: int = 3
    action_context: Optional[np.ndarray] = (None,)
    random_state: Optional[int] = None

    def __post_init__(self):
        self.random_ = check_random_state(self.random_state)

<<<<<<< HEAD
        self.state_coef = self.random_.normal(
            loc=0.0, scale=1.0, size=(self.state_dim, self.state_dim)
        )
        self.action_coef = self.random_.normal(
            loc=0.0, scale=1.0, size=(self.state_dim, self.action_dim)
        )
        self.state_action_coef = self.random_.normal(
            loc=0.0, scale=1.0, size=(self.state_dim, self.action_dim)
        )
=======
        self.state_coef = self.random_.normal(loc=0.0, scale=1.0, size=(self.state_dim, self.state_dim))
        self.action_coef = self.random_.normal(loc=0.0, scale=1.0, size=(self.state_dim, self.action_dim))
        self.state_action_coef = self.random_.normal(loc=0.0, scale=1.0, size=(self.state_dim, self.action_dim))

>>>>>>> 95792bab

    def step(
        self,
        state: np.ndarray,
        action: Action,
    ) -> np.ndarray:
<<<<<<< HEAD
        """Function that determines how to update the state
=======
        """Function that determines how to update the state 
>>>>>>> 95792bab

        Parameters
        -------
        state: array-like of shape (state_dim, )
            When the true state is unobservable, you can gain observation instead of state.

        action: {int, array-like of shape (action_dim, )} (>= 0)
            Indicating which action to present to the context.

        Returns
        -------
        state: array-like of shape (state_dim, )
            When the true state is unobservable, you can gain observation instead of state.

        """
        if self.action_type == "continuous":
<<<<<<< HEAD
            state = (
                self.state_coef @ state / self.state_dim
                + self.action_coef @ action / self.action_dim
                + (self.state_action_coef @ action / self.action_dim).T
                @ state
                / self.state_dim
            )

        elif self.action_type == "discrete":
            state = (
                self.state_coef @ state / self.state_dim
                + self.action_coef @ self.action_context[action] / self.action_dim
                + (
                    self.state_action_coef
                    @ self.action_context[action]
                    / self.action_dim
                ).T
                @ state
                / self.state_dim
            )

=======
            state = self.state_coef @ state / self.state_dim +  self.action_coef @ action / self.action_dim + (self.state_action_coef @ action / self.action_dim).T @ state / self.state_dim
        
        elif self.action_type == "discrete":
            state = self.state_coef @ state / self.state_dim + self.action_coef @ self.action_context[action] / self.action_dim +  (self.state_action_coef @ self.action_context[action] / self.action_dim).T @ state / self.state_dim
            
>>>>>>> 95792bab
        state = state / np.linalg.norm(state, ord=2)

        return state


@dataclass
class RewardFunction(BaseRewardFunction):
    """Class to define reward_function.

    Imported as: :class:`syntheticgym.envs.RewardFunction`

    Tip
    -------
    Use :class:`BaseRewardFunction` to define custom RewardFunction.

    Parameters
    -------
    reward_type: str = "continuous"
        Reward type (i.e., countinuous / binary).

    reward_std: float, default=0.0 (>=0)
        Standard deviation of the reward distribution. Applicable only when reward_type is "continuous".
    
    state_dim: int = 5
        Dimension of state

<<<<<<< HEAD
    state_dim: int = 5
        Dimension of state

    action_type: str = "continuous"
        Action type (i.e., countinuous / discrete).

=======
    action_type: str = "continuous"
        Action type (i.e., countinuous / discrete).
        
>>>>>>> 95792bab
    action_dim: int = 3
        Dimension of action.

    action_context: ndarray of shape (n_actions, action_dim), default=None
        Feature vectors that characterizes each action.

    random_state: int, default=None (>= 0)
        Random state.

    References
    -------
    Sarah Dean, Jamie Morgenstern.
    "Preference Dynamics Under Personalized Recommendations." 2022.

    """

    reward_type: str = "continuous"  # "binary"
    reward_std: float = 0.0
    state_dim: int = 5
<<<<<<< HEAD
    action_type: str = "continuous"  # "discrete"
=======
    action_type: str = "continuous",  # "discrete"
>>>>>>> 95792bab
    action_dim: int = 3
    action_context: Optional[np.ndarray] = (None,)
    random_state: Optional[int] = None

    def __post_init__(self):
        check_scalar(
            self.reward_std,
            name="reward_std",
            target_type=float,
        )

        if self.reward_type not in ["continuous", "binary"]:
            raise ValueError(
                f'reward_type must be either "continuous" or "binary", but {self.reward_type} is given'
            )

        self.random_ = check_random_state(self.random_state)

<<<<<<< HEAD
        self.state_coef = self.random_.normal(
            loc=0.0, scale=1.0, size=(self.state_dim,)
        )
        self.action_coef = self.random_.normal(
            loc=0.0, scale=1.0, size=(self.action_dim,)
        )
        self.state_action_coef = self.random_.normal(
            loc=0.0, scale=1.0, size=(self.state_dim, self.action_dim)
        )
=======
        self.state_coef = self.random_.normal(loc=0.0, scale=1.0, size=(self.state_dim, ))
        self.action_coef = self.random_.normal(loc=0.0, scale=1.0, size=(self.action_dim, ))
        self.state_action_coef = self.random_.normal(loc=0.0, scale=1.0, size=(self.state_dim, self.action_dim))
>>>>>>> 95792bab

    def sample(
        self,
        state: np.ndarray,
        action: Action,
    ) -> float:
        """Reward function.

        Parameters
        -------
        state: array-like of shape (state_dim, )
            When the true state is unobservable, you can gain observation instead of state.

        action: {int, array-like of shape (action_dim, )} (>= 0)
            Indicating which action to present to the context.

        Returns
        -------
        reward: float
            Either binary or continuous.

        """
        if self.action_type == "continuous":
<<<<<<< HEAD
            reward = (
                self.state_coef.T @ state / self.state_dim
                + self.action_coef.T @ action / self.action_dim
                + state.T
                @ (self.state_action_coef @ action / self.action_dim)
                / self.state_dim
            )

        elif self.action_type == "discrete":
            reward = (
                self.state_coef.T @ state / self.state_dim
                + self.action_coef.T @ self.action_context[action] / self.action_dim
                + state.T
                @ (
                    self.state_action_coef
                    @ self.action_context[action]
                    / self.action_dim
                )
                / self.state_dim
            )
=======
            reward = self.state_coef.T @ state / self.state_dim + self.action_coef.T @ action / self.action_dim + state.T @ (self.state_action_coef @ action / self.action_dim) / self.state_dim
        
        elif self.action_type == "discrete":
            reward = self.state_coef.T @ state / self.state_dim + self.action_coef.T @ self.action_context[action] / self.action_dim + state.T @ (self.state_action_coef @ self.action_context[action] / self.action_dim) / self.state_dim 
>>>>>>> 95792bab

        if self.reward_type == "continuous":
            reward = reward + self.random_.normal(loc=0.0, scale=self.reward_std)

        return reward<|MERGE_RESOLUTION|>--- conflicted
+++ resolved
@@ -24,7 +24,6 @@
     -------
     state_dim: int = 5
         Dimension of state
-<<<<<<< HEAD
 
     action_type: str = "continuous"
         Action type (i.e., countinuous / discrete).
@@ -32,15 +31,6 @@
     action_dim: int = 3
         Dimension of action.
 
-=======
-    
-    action_type: str = "continuous"
-        Action type (i.e., countinuous / discrete).
-        
-    action_dim: int = 3
-        Dimension of action.
-
->>>>>>> 95792bab
     action_context: ndarray of shape (n_actions, action_dim), default=None
         Feature vectors that characterizes each action.
 
@@ -53,14 +43,9 @@
     "Preference Dynamics Under Personalized Recommendations." 2022.
 
     """
-<<<<<<< HEAD
 
     state_dim: int = 5
     action_type: str = "continuous"  # "discrete"
-=======
-    state_dim: int = 5
-    action_type: str = "continuous",  # "discrete"
->>>>>>> 95792bab
     action_dim: int = 3
     action_context: Optional[np.ndarray] = (None,)
     random_state: Optional[int] = None
@@ -68,7 +53,6 @@
     def __post_init__(self):
         self.random_ = check_random_state(self.random_state)
 
-<<<<<<< HEAD
         self.state_coef = self.random_.normal(
             loc=0.0, scale=1.0, size=(self.state_dim, self.state_dim)
         )
@@ -78,23 +62,13 @@
         self.state_action_coef = self.random_.normal(
             loc=0.0, scale=1.0, size=(self.state_dim, self.action_dim)
         )
-=======
-        self.state_coef = self.random_.normal(loc=0.0, scale=1.0, size=(self.state_dim, self.state_dim))
-        self.action_coef = self.random_.normal(loc=0.0, scale=1.0, size=(self.state_dim, self.action_dim))
-        self.state_action_coef = self.random_.normal(loc=0.0, scale=1.0, size=(self.state_dim, self.action_dim))
-
->>>>>>> 95792bab
 
     def step(
         self,
         state: np.ndarray,
         action: Action,
     ) -> np.ndarray:
-<<<<<<< HEAD
         """Function that determines how to update the state
-=======
-        """Function that determines how to update the state 
->>>>>>> 95792bab
 
         Parameters
         -------
@@ -111,7 +85,6 @@
 
         """
         if self.action_type == "continuous":
-<<<<<<< HEAD
             state = (
                 self.state_coef @ state / self.state_dim
                 + self.action_coef @ action / self.action_dim
@@ -133,13 +106,6 @@
                 / self.state_dim
             )
 
-=======
-            state = self.state_coef @ state / self.state_dim +  self.action_coef @ action / self.action_dim + (self.state_action_coef @ action / self.action_dim).T @ state / self.state_dim
-        
-        elif self.action_type == "discrete":
-            state = self.state_coef @ state / self.state_dim + self.action_coef @ self.action_context[action] / self.action_dim +  (self.state_action_coef @ self.action_context[action] / self.action_dim).T @ state / self.state_dim
-            
->>>>>>> 95792bab
         state = state / np.linalg.norm(state, ord=2)
 
         return state
@@ -166,18 +132,12 @@
     state_dim: int = 5
         Dimension of state
 
-<<<<<<< HEAD
     state_dim: int = 5
         Dimension of state
 
     action_type: str = "continuous"
         Action type (i.e., countinuous / discrete).
 
-=======
-    action_type: str = "continuous"
-        Action type (i.e., countinuous / discrete).
-        
->>>>>>> 95792bab
     action_dim: int = 3
         Dimension of action.
 
@@ -197,11 +157,7 @@
     reward_type: str = "continuous"  # "binary"
     reward_std: float = 0.0
     state_dim: int = 5
-<<<<<<< HEAD
     action_type: str = "continuous"  # "discrete"
-=======
-    action_type: str = "continuous",  # "discrete"
->>>>>>> 95792bab
     action_dim: int = 3
     action_context: Optional[np.ndarray] = (None,)
     random_state: Optional[int] = None
@@ -220,7 +176,6 @@
 
         self.random_ = check_random_state(self.random_state)
 
-<<<<<<< HEAD
         self.state_coef = self.random_.normal(
             loc=0.0, scale=1.0, size=(self.state_dim,)
         )
@@ -230,11 +185,6 @@
         self.state_action_coef = self.random_.normal(
             loc=0.0, scale=1.0, size=(self.state_dim, self.action_dim)
         )
-=======
-        self.state_coef = self.random_.normal(loc=0.0, scale=1.0, size=(self.state_dim, ))
-        self.action_coef = self.random_.normal(loc=0.0, scale=1.0, size=(self.action_dim, ))
-        self.state_action_coef = self.random_.normal(loc=0.0, scale=1.0, size=(self.state_dim, self.action_dim))
->>>>>>> 95792bab
 
     def sample(
         self,
@@ -258,7 +208,6 @@
 
         """
         if self.action_type == "continuous":
-<<<<<<< HEAD
             reward = (
                 self.state_coef.T @ state / self.state_dim
                 + self.action_coef.T @ action / self.action_dim
@@ -279,12 +228,6 @@
                 )
                 / self.state_dim
             )
-=======
-            reward = self.state_coef.T @ state / self.state_dim + self.action_coef.T @ action / self.action_dim + state.T @ (self.state_action_coef @ action / self.action_dim) / self.state_dim
-        
-        elif self.action_type == "discrete":
-            reward = self.state_coef.T @ state / self.state_dim + self.action_coef.T @ self.action_context[action] / self.action_dim + state.T @ (self.state_action_coef @ self.action_context[action] / self.action_dim) / self.state_dim 
->>>>>>> 95792bab
 
         if self.reward_type == "continuous":
             reward = reward + self.random_.normal(loc=0.0, scale=self.reward_std)
